--- conflicted
+++ resolved
@@ -9,13 +9,9 @@
 
 [dependencies]
 bevy = "0.7"
-<<<<<<< HEAD
 heron = { version = "3", features = ["2d", "enhanced-determinism"] }
-rand = "0.7.3"
-=======
-rand = "0.7.3"
+rand = "0.8.5"
 clap = { version = "3.2.5", features = ["derive"] }
->>>>>>> 7d064e08
 console_error_panic_hook = "0.1"
 wasm-bindgen = "*"
 
