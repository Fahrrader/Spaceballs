--- conflicted
+++ resolved
@@ -1,14 +1,10 @@
-use crate::guns::GunPersistentStats;
+use crate::guns::{GunPersistentStats, GunPreset};
 use crate::health::{Dying, Health, HitPoints};
 use crate::physics::{
     try_get_components_from_entities, CollisionLayer, KinematicsBundle, PopularCollisionShape,
 };
 use crate::teams::{Team, TeamNumber};
-<<<<<<< HEAD
-use crate::{GunPreset, WINDOW_HEIGHT, WINDOW_WIDTH};
-=======
 use crate::SCREEN_SPAN;
->>>>>>> b7840fdc
 use bevy::math::Vec3;
 use bevy::prelude::{
     Added, Bundle, Commands, Component, Entity, EventReader, Query, Res, Sprite, SpriteBundle,
@@ -182,11 +178,8 @@
     mut commands: Commands,
     mut query_bullets: Query<(&Transform, Entity), With<Bullet>>,
 ) {
-<<<<<<< HEAD
+    const HALF_SCREEN_SPAN: f32 = SCREEN_SPAN * 0.5;
     // todo projectile velocity dampening
-=======
-    const HALF_SCREEN_SPAN: f32 = SCREEN_SPAN * 0.5;
->>>>>>> b7840fdc
     for (transform, entity) in query_bullets.iter_mut() {
         if transform.translation.x.abs() > HALF_SCREEN_SPAN
             || transform.translation.y.abs() > HALF_SCREEN_SPAN
