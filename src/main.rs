--- conflicted
+++ resolved
@@ -1,10 +1,7 @@
 use bevy::prelude::*;
-<<<<<<< HEAD
+use bevy::render::primitives::{Frustum, Sphere};
 use wasm_bindgen::prelude::*;
 
-=======
-use bevy::render::primitives::{Frustum, Sphere};
->>>>>>> bc9c5f35
 
 #[derive(Component)]
 struct Player {
@@ -53,11 +50,7 @@
     input.down = keys.pressed(KeyCode::S) || keys.pressed(KeyCode::Down);
     input.left = keys.pressed(KeyCode::A) || keys.pressed(KeyCode::Left);
     input.right = keys.pressed(KeyCode::D) || keys.pressed(KeyCode::Right);
-<<<<<<< HEAD
-    input.fire  = keys.pressed(KeyCode::Space);
-=======
     input.fire = keys.pressed(KeyCode::Space);
->>>>>>> bc9c5f35
 }
 
 fn handle_movement(
@@ -158,7 +151,6 @@
     }
 }
 
-<<<<<<< HEAD
 
 fn resize_window(mut windows: ResMut<Windows>) {
     let mut window = windows.get_primary_mut().unwrap();
@@ -166,8 +158,6 @@
 }
 
 
-=======
->>>>>>> bc9c5f35
 fn main() {
     #[cfg(target_arch = "wasm32")]
     console_error_panic_hook::set_once();
@@ -183,7 +173,6 @@
         .add_system(handle_fire)
         .add_system(handle_bullets)
         .run();
-<<<<<<< HEAD
 }
 
 #[cfg(not(target_arch = "wasm32"))]
@@ -207,6 +196,3 @@
     #[wasm_bindgen(js_namespace = console)]
     fn log(s: &str);
 }
-=======
-}
->>>>>>> bc9c5f35
