--- conflicted
+++ resolved
@@ -1,5 +1,4 @@
 use crate::characters::PlayerControlled;
-<<<<<<< HEAD
 use crate::network::{GGRSConfig, GGRSInput};
 use crate::ui::input_consumption::ActiveInputConsumerLayers;
 use crate::ui::menu::{GAME_INPUT_LAYER, PAUSE_INPUT_LAYER};
@@ -12,11 +11,6 @@
     },
     Axis, Input,
 };
-=======
-#[cfg(target_arch="wasm32")]
-use crate::js_interop::get_sticks_positions_from_js;
-use bevy::input::{Axis, Input};
->>>>>>> 18d546c6
 use bevy::prelude::{
     Commands, Component, EventReader, EventWriter, In, KeyCode, Local, Query, Res, Resource,
 };
@@ -108,6 +102,8 @@
 
     if input_consumers.is_input_allowed_for_layer(&GAME_INPUT_LAYER) {
         process_keyboard_input(&mut player_actions, &keyboard);
+        #[cfg(target_arch = "wasm32")]
+        process_js_joysticks_input(&mut player_actions);
         process_gamepad_input(
             &mut player_actions,
             &connected_gamepad,
@@ -152,6 +148,15 @@
     set_flag_if_keys_changed(&mut actions.reload, vec![KeyCode::R]);
     set_flag_if_keys_changed(&mut actions.interact_1, vec![KeyCode::F]);
     set_flag_if_keys_changed(&mut actions.interact_2, vec![KeyCode::C]);
+}
+
+#[cfg(target_arch = "wasm32")]
+fn process_js_joysticks_input(
+    actions: &mut CharacterActionInput,
+) {
+    let js_input = crate::js_interop::get_sticks_positions_from_js();
+    actions.up += js_input[1];
+    actions.right += js_input[0];
 }
 
 /*
@@ -257,7 +262,6 @@
     }
 }
 
-<<<<<<< HEAD
 /// System that listens for pause inputs either from a keyboard or a connected gamepad,
 /// sending a `GamePauseEvent::Toggle` event.
 pub fn handle_pause_input(
@@ -282,16 +286,5 @@
             .is_some()
     {
         pause_events.send(GamePauseEvent::Toggle);
-=======
-pub fn handle_js_input(
-    mut query: Query<&mut CharacterActionInput, With<PlayerControlled>>,
-) {
-    #[cfg(target_arch="wasm32")] {
-        for mut player_actions in query.iter_mut() {
-            let js_input = get_sticks_positions_from_js();
-            player_actions.up += js_input[1];
-            player_actions.right += js_input[0];
-        }
->>>>>>> 18d546c6
     }
 }