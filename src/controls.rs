use crate::actions::CharacterActionInput;
use crate::characters::PlayerControlled;
use bevy::input::{Axis, Input};
use bevy::prelude::{
    Commands, EventReader, Gamepad, GamepadAxis, GamepadAxisType, GamepadButton, GamepadButtonType,
    GamepadEvent, GamepadEventType, KeyCode, Query, Res, With,
};

<<<<<<< HEAD
/// System to convert player external input to character action input.
pub fn handle_player_input(
=======
pub fn reset_input(mut query: Query<&mut CharacterActionInput>) {
    for mut character_inputs in query.iter_mut() {
        character_inputs.reset();
    }
}

pub fn handle_keyboard_input(
>>>>>>> b7840fdc
    keys: Res<Input<KeyCode>>,
    mut query: Query<&mut CharacterActionInput, With<PlayerControlled>>,
) {
    let set_flag_if_keys_changed = |action: &mut bool, action_keys: Vec<KeyCode>| {
        let any_key_pressed = keys.any_pressed(action_keys);

        if any_key_pressed {
            *action |= any_key_pressed;
        }
    };

    let set_axis_if_keys_changed =
        |action: &mut f32, pos_action_keys: Vec<KeyCode>, neg_action_keys: Vec<KeyCode>| {
            let any_pos_key_pressed = keys.any_pressed(pos_action_keys);
            let any_neg_key_pressed = keys.any_pressed(neg_action_keys);

            if any_pos_key_pressed || any_neg_key_pressed {
                *action += any_pos_key_pressed as i32 as f32 - any_neg_key_pressed as i32 as f32;
            }
        };

    for mut player_actions in query.iter_mut() {
<<<<<<< HEAD
        player_actions.up = keys.pressed(KeyCode::W) || keys.pressed(KeyCode::Up);
        player_actions.down = keys.pressed(KeyCode::S) || keys.pressed(KeyCode::Down);
        player_actions.left = keys.pressed(KeyCode::A) || keys.pressed(KeyCode::Left);
        player_actions.right = keys.pressed(KeyCode::D) || keys.pressed(KeyCode::Right);
        player_actions.fire = keys.pressed(KeyCode::Space);
        player_actions.reload = keys.pressed(KeyCode::R);
        player_actions.use_environment_1 = keys.pressed(KeyCode::F);
        player_actions.use_environment_2 = keys.pressed(KeyCode::C);
=======
        set_axis_if_keys_changed(
            &mut player_actions.up,
            vec![KeyCode::W, KeyCode::Up],
            vec![KeyCode::S, KeyCode::Down],
        );
        set_axis_if_keys_changed(
            &mut player_actions.right,
            vec![KeyCode::D, KeyCode::Right],
            vec![KeyCode::A, KeyCode::Left],
        );
        set_flag_if_keys_changed(&mut player_actions.fire, vec![KeyCode::Space]);
    }
}

pub struct GamepadWrapper(Gamepad);

pub fn handle_gamepad_input(
    axes: Res<Axis<GamepadAxis>>,
    buttons: Res<Input<GamepadButton>>,
    connected_gamepad: Option<Res<GamepadWrapper>>,
    mut query: Query<&mut CharacterActionInput, With<PlayerControlled>>,
) {
    let gamepad = if let Some(gp) = connected_gamepad {
        gp.0
    } else {
        // no gamepad is connected
        return;
    };

    for mut player_actions in query.iter_mut() {
        let axis_lx = GamepadAxis {
            0: gamepad,
            1: GamepadAxisType::LeftStickX,
        };
        let axis_ly = GamepadAxis {
            0: gamepad,
            1: GamepadAxisType::LeftStickY,
        };

        if let (Some(x), Some(y)) = (axes.get(axis_lx), axes.get(axis_ly)) {
            const DEAD_ZONE: f32 = 0.25;
            if y.abs() > DEAD_ZONE {
                player_actions.up += y;
            }
            if x.abs() > DEAD_ZONE {
                player_actions.right += x;
            }
        }

        let fire_button_main = GamepadButton {
            0: gamepad,
            1: GamepadButtonType::RightTrigger2,
        };
        let fire_button_aux = GamepadButton {
            0: gamepad,
            1: GamepadButtonType::South,
        };

        player_actions.fire |=
            buttons.pressed(fire_button_main) || buttons.pressed(fire_button_aux);
    }
}

pub fn handle_gamepad_connections(
    mut commands: Commands,
    connected_gamepad: Option<Res<GamepadWrapper>>,
    mut gamepad_events: EventReader<GamepadEvent>,
) {
    for ev in gamepad_events.iter() {
        let id = ev.0;
        match ev.1 {
            GamepadEventType::Connected => {
                println!("New gamepad connected with ID: {:?}", id);

                // if we don't have any gamepad yet, use this one. Fix it for local multiplayer.
                if connected_gamepad.is_none() {
                    commands.insert_resource(GamepadWrapper(id));
                }
            }
            GamepadEventType::Disconnected => {
                println!("Lost gamepad connection with ID: {:?}", id);

                if let Some(GamepadWrapper(old_id)) = connected_gamepad.as_deref() {
                    if *old_id == id {
                        commands.remove_resource::<GamepadWrapper>();
                    }
                }
            }
            _ => {}
        }
>>>>>>> b7840fdc
    }
}<|MERGE_RESOLUTION|>--- conflicted
+++ resolved
@@ -6,18 +6,16 @@
     GamepadEvent, GamepadEventType, KeyCode, Query, Res, With,
 };
 
-<<<<<<< HEAD
-/// System to convert player external input to character action input.
-pub fn handle_player_input(
-=======
+// uncouth, probably refactor later -- may have to forbid multiple simultaneous inputs
+/// Reset every input, preferably at the start of the game.
 pub fn reset_input(mut query: Query<&mut CharacterActionInput>) {
     for mut character_inputs in query.iter_mut() {
         character_inputs.reset();
     }
 }
 
+/// System to convert external keyboard input to a player's character action input.
 pub fn handle_keyboard_input(
->>>>>>> b7840fdc
     keys: Res<Input<KeyCode>>,
     mut query: Query<&mut CharacterActionInput, With<PlayerControlled>>,
 ) {
@@ -40,16 +38,6 @@
         };
 
     for mut player_actions in query.iter_mut() {
-<<<<<<< HEAD
-        player_actions.up = keys.pressed(KeyCode::W) || keys.pressed(KeyCode::Up);
-        player_actions.down = keys.pressed(KeyCode::S) || keys.pressed(KeyCode::Down);
-        player_actions.left = keys.pressed(KeyCode::A) || keys.pressed(KeyCode::Left);
-        player_actions.right = keys.pressed(KeyCode::D) || keys.pressed(KeyCode::Right);
-        player_actions.fire = keys.pressed(KeyCode::Space);
-        player_actions.reload = keys.pressed(KeyCode::R);
-        player_actions.use_environment_1 = keys.pressed(KeyCode::F);
-        player_actions.use_environment_2 = keys.pressed(KeyCode::C);
-=======
         set_axis_if_keys_changed(
             &mut player_actions.up,
             vec![KeyCode::W, KeyCode::Up],
@@ -61,6 +49,9 @@
             vec![KeyCode::A, KeyCode::Left],
         );
         set_flag_if_keys_changed(&mut player_actions.fire, vec![KeyCode::Space]);
+        set_flag_if_keys_changed(&mut player_actions.reload, vec![KeyCode::R]);
+        set_flag_if_keys_changed(&mut player_actions.use_environment_1, vec![KeyCode::F]);
+        set_flag_if_keys_changed(&mut player_actions.use_environment_2, vec![KeyCode::C]);
     }
 }
 
@@ -81,12 +72,12 @@
 
     for mut player_actions in query.iter_mut() {
         let axis_lx = GamepadAxis {
-            0: gamepad,
-            1: GamepadAxisType::LeftStickX,
+            gamepad,
+            axis_type: GamepadAxisType::LeftStickX,
         };
         let axis_ly = GamepadAxis {
-            0: gamepad,
-            1: GamepadAxisType::LeftStickY,
+            gamepad,
+            axis_type: GamepadAxisType::LeftStickY,
         };
 
         if let (Some(x), Some(y)) = (axes.get(axis_lx), axes.get(axis_ly)) {
@@ -100,12 +91,12 @@
         }
 
         let fire_button_main = GamepadButton {
-            0: gamepad,
-            1: GamepadButtonType::RightTrigger2,
+            gamepad,
+            button_type: GamepadButtonType::RightTrigger2,
         };
         let fire_button_aux = GamepadButton {
-            0: gamepad,
-            1: GamepadButtonType::South,
+            gamepad,
+            button_type: GamepadButtonType::South,
         };
 
         player_actions.fire |=
@@ -119,8 +110,8 @@
     mut gamepad_events: EventReader<GamepadEvent>,
 ) {
     for ev in gamepad_events.iter() {
-        let id = ev.0;
-        match ev.1 {
+        let id = ev.gamepad;
+        match ev.event_type {
             GamepadEventType::Connected => {
                 println!("New gamepad connected with ID: {:?}", id);
 
@@ -140,6 +131,5 @@
             }
             _ => {}
         }
->>>>>>> b7840fdc
     }
 }