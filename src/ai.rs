use crate::actions::CharacterActionInput;
use crate::characters::{PlayerControlled, CHARACTER_RAD_SPEED};
use crate::Without;
use bevy::prelude::{Query, Res, Time};
use bevy::utils::default;
// use rand::prelude::random;
use std::f64::consts::PI;

const TIME_STEP: f64 = 2.0 * PI / (CHARACTER_RAD_SPEED as f64);

/// System to give AI characters something to do this frame. Uses a function of time to calculate the set of actions performed.
pub fn handle_ai_input(
    time: Res<Time>,
    mut query: Query<&mut CharacterActionInput, Without<PlayerControlled>>,
) {
    // I heard spinning is a good trick
<<<<<<< HEAD
    for mut action_input in query.iter_mut() {
        *action_input = advanced_action_routine(
            ((time.seconds_since_startup() % (TIME_STEP * 3.0)) / TIME_STEP).floor() as u8,
        );
    }
}

/// Some bullshit things to cycle the AI behavior through for now.
fn advanced_action_routine(step: u8) -> CharacterActionInput {
    match step {
        0 => CharacterActionInput {
            up: true,
            ..default()
        },
        1 => CharacterActionInput {
            down: true,
            ..default()
        },
        _ => CharacterActionInput {
            left: true,
            fire: true,
            ..default()
        },
=======
    for mut actions in query.iter_mut() {
        actions.right = 1.0;
        actions.up = 1.0;
        actions.fire = random::<f32>() < 0.25;
>>>>>>> b7840fdc
    }
}<|MERGE_RESOLUTION|>--- conflicted
+++ resolved
@@ -14,7 +14,6 @@
     mut query: Query<&mut CharacterActionInput, Without<PlayerControlled>>,
 ) {
     // I heard spinning is a good trick
-<<<<<<< HEAD
     for mut action_input in query.iter_mut() {
         *action_input = advanced_action_routine(
             ((time.seconds_since_startup() % (TIME_STEP * 3.0)) / TIME_STEP).floor() as u8,
@@ -26,23 +25,17 @@
 fn advanced_action_routine(step: u8) -> CharacterActionInput {
     match step {
         0 => CharacterActionInput {
-            up: true,
+            up: 1.0,
             ..default()
         },
         1 => CharacterActionInput {
-            down: true,
+            up: -1.0,
             ..default()
         },
         _ => CharacterActionInput {
-            left: true,
+            right: -1.0,
             fire: true,
             ..default()
         },
-=======
-    for mut actions in query.iter_mut() {
-        actions.right = 1.0;
-        actions.up = 1.0;
-        actions.fire = random::<f32>() < 0.25;
->>>>>>> b7840fdc
     }
 }